--- conflicted
+++ resolved
@@ -200,7 +200,6 @@
 		} `mapstructure:"blocked"`
 	}
 
-<<<<<<< HEAD
 	WSL         WSLSettings
 	Lll         LllSettings
 	Unparam     UnparamSettings
@@ -213,20 +212,7 @@
 	Gocognit    GocognitSettings
 	Godot       GodotSettings
 	Testpackage TestpackageSettings
-=======
-	WSL      WSLSettings
-	Lll      LllSettings
-	Unparam  UnparamSettings
-	Nakedret NakedretSettings
-	Prealloc PreallocSettings
-	Errcheck ErrcheckSettings
-	Gocritic GocriticSettings
-	Godox    GodoxSettings
-	Dogsled  DogsledSettings
-	Gocognit GocognitSettings
-	Godot    GodotSettings
-	Nestif   NestifSettings
->>>>>>> 37f0e44d
+	Nestif      NestifSettings
 
 	Custom map[string]CustomLinterSettings
 }
@@ -308,13 +294,12 @@
 	CheckAll bool `mapstructure:"check-all"`
 }
 
-<<<<<<< HEAD
 type TestpackageSettings struct {
 	SkipRegexp string `mapstructure:"skip-regexp"`
-=======
+}
+
 type NestifSettings struct {
 	MinComplexity int `mapstructure:"min-complexity"`
->>>>>>> 37f0e44d
 }
 
 //nolint:gomnd
@@ -356,13 +341,11 @@
 		ForceCuddleErrCheckAndAssign:     false,
 		ForceCaseTrailingWhitespaceLimit: 0,
 	},
-<<<<<<< HEAD
 	Testpackage: TestpackageSettings{
 		SkipRegexp: `(export|internal)_test\.go`,
-=======
+	},
 	Nestif: NestifSettings{
 		MinComplexity: 5,
->>>>>>> 37f0e44d
 	},
 }
 
