package config

import (
	"errors"
	"fmt"
	"regexp"
	"time"
)

const (
	OutFormatJSON              = "json"
	OutFormatLineNumber        = "line-number"
	OutFormatColoredLineNumber = "colored-line-number"
	OutFormatTab               = "tab"
	OutFormatCheckstyle        = "checkstyle"
	OutFormatCodeClimate       = "code-climate"
	OutFormatJunitXML          = "junit-xml"
	OutFormatGithubActions     = "github-actions"
)

var OutFormats = []string{
	OutFormatColoredLineNumber,
	OutFormatLineNumber,
	OutFormatJSON,
	OutFormatTab,
	OutFormatCheckstyle,
	OutFormatCodeClimate,
	OutFormatJunitXML,
	OutFormatGithubActions,
}

type ExcludePattern struct {
	ID      string
	Pattern string
	Linter  string
	Why     string
}

var DefaultExcludePatterns = []ExcludePattern{
	{
		ID: "EXC0001",
		Pattern: "Error return value of .((os\\.)?std(out|err)\\..*|.*Close" +
			"|.*Flush|os\\.Remove(All)?|.*printf?|os\\.(Un)?Setenv). is not checked",
		Linter: "errcheck",
		Why:    "Almost all programs ignore errors on these functions and in most cases it's ok",
	},
	{
		ID: "EXC0002",
		Pattern: "(comment on exported (method|function|type|const)|" +
			"should have( a package)? comment|comment should be of the form)",
		Linter: "golint",
		Why:    "Annoying issue about not having a comment. The rare codebase has such comments",
	},
	{
		ID:      "EXC0003",
		Pattern: "func name will be used as test\\.Test.* by other packages, and that stutters; consider calling this",
		Linter:  "golint",
		Why:     "False positive when tests are defined in package 'test'",
	},
	{
		ID:      "EXC0004",
		Pattern: "(possible misuse of unsafe.Pointer|should have signature)",
		Linter:  "govet",
		Why:     "Common false positives",
	},
	{
		ID:      "EXC0005",
		Pattern: "ineffective break statement. Did you mean to break out of the outer loop",
		Linter:  "staticcheck",
		Why:     "Developers tend to write in C-style with an explicit 'break' in a 'switch', so it's ok to ignore",
	},
	{
		ID:      "EXC0006",
		Pattern: "Use of unsafe calls should be audited",
		Linter:  "gosec",
		Why:     "Too many false-positives on 'unsafe' usage",
	},
	{
		ID:      "EXC0007",
		Pattern: "Subprocess launch(ed with variable|ing should be audited)",
		Linter:  "gosec",
		Why:     "Too many false-positives for parametrized shell calls",
	},
	{
<<<<<<< HEAD
		ID:      "EXC0008",
		Pattern: "G104",
=======
		Pattern: "(G104|G307)",
>>>>>>> dfb22785
		Linter:  "gosec",
		Why:     "Duplicated errcheck checks",
	},
	{
		ID:      "EXC0009",
		Pattern: "(Expect directory permissions to be 0750 or less|Expect file permissions to be 0600 or less)",
		Linter:  "gosec",
		Why:     "Too many issues in popular repos",
	},
	{
		ID:      "EXC0010",
		Pattern: "Potential file inclusion via variable",
		Linter:  "gosec",
		Why:     "False positive is triggered by 'src, err := ioutil.ReadFile(filename)'",
	},
}

func GetDefaultExcludePatternsStrings() []string {
	return GetExcludePatternsStrings(nil)
}

func GetExcludePatternsStrings(include []string) []string {
	includeMap := make(map[string]bool, len(include))
	for _, inc := range include {
		includeMap[inc] = true
	}

	var ret []string
	for _, p := range DefaultExcludePatterns {
		if !includeMap[p.ID] {
			ret = append(ret, p.Pattern)
		}
	}

	return ret
}

type Run struct {
	IsVerbose           bool `mapstructure:"verbose"`
	Silent              bool
	CPUProfilePath      string
	MemProfilePath      string
	TracePath           string
	Concurrency         int
	PrintResourcesUsage bool `mapstructure:"print-resources-usage"`

	Config   string
	NoConfig bool

	Args []string

	BuildTags           []string `mapstructure:"build-tags"`
	ModulesDownloadMode string   `mapstructure:"modules-download-mode"`

	ExitCodeIfIssuesFound int  `mapstructure:"issues-exit-code"`
	AnalyzeTests          bool `mapstructure:"tests"`

	// Deprecated: Deadline exists for historical compatibility
	// and should not be used. To set run timeout use Timeout instead.
	Deadline time.Duration
	Timeout  time.Duration

	PrintVersion       bool
	SkipFiles          []string `mapstructure:"skip-files"`
	SkipDirs           []string `mapstructure:"skip-dirs"`
	UseDefaultSkipDirs bool     `mapstructure:"skip-dirs-use-default"`
}

type LintersSettings struct {
	Govet  GovetSettings
	Golint struct {
		MinConfidence float64 `mapstructure:"min-confidence"`
	}
	Gofmt struct {
		Simplify bool
	}
	Goimports struct {
		LocalPrefixes string `mapstructure:"local-prefixes"`
	}
	Gocyclo struct {
		MinComplexity int `mapstructure:"min-complexity"`
	}
	Varcheck struct {
		CheckExportedFields bool `mapstructure:"exported-fields"`
	}
	Structcheck struct {
		CheckExportedFields bool `mapstructure:"exported-fields"`
	}
	Maligned struct {
		SuggestNewOrder bool `mapstructure:"suggest-new"`
	}
	Dupl struct {
		Threshold int
	}
	Goconst struct {
		MinStringLen        int `mapstructure:"min-len"`
		MinOccurrencesCount int `mapstructure:"min-occurrences"`
	}
	Gomnd struct {
		Settings map[string]map[string]interface{}
	}
	Depguard struct {
		ListType                 string `mapstructure:"list-type"`
		Packages                 []string
		IncludeGoRoot            bool              `mapstructure:"include-go-root"`
		PackagesWithErrorMessage map[string]string `mapstructure:"packages-with-error-message"`
	}
	Misspell struct {
		Locale      string
		IgnoreWords []string `mapstructure:"ignore-words"`
	}
	Unused struct {
		CheckExported bool `mapstructure:"check-exported"`
	}
	Funlen struct {
		Lines      int
		Statements int
	}
	Whitespace struct {
		MultiIf   bool `mapstructure:"multi-if"`
		MultiFunc bool `mapstructure:"multi-func"`
	}
	RowsErrCheck struct {
		Packages []string
	}
	Gomodguard struct {
		Allowed struct {
			Modules []string `mapstructure:"modules"`
			Domains []string `mapstructure:"domains"`
		} `mapstructure:"allowed"`
		Blocked struct {
			Modules []map[string]struct {
				Recommendations []string `mapstructure:"recommendations"`
				Reason          string   `mapstructure:"reason"`
			} `mapstructure:"modules"`
		} `mapstructure:"blocked"`
	}

	WSL         WSLSettings
	Lll         LllSettings
	Unparam     UnparamSettings
	Nakedret    NakedretSettings
	Prealloc    PreallocSettings
	Errcheck    ErrcheckSettings
	Gocritic    GocriticSettings
	Godox       GodoxSettings
	Dogsled     DogsledSettings
	Gocognit    GocognitSettings
	Godot       GodotSettings
	Testpackage TestpackageSettings
	Nestif      NestifSettings

	Custom map[string]CustomLinterSettings
}

type GovetSettings struct {
	CheckShadowing bool `mapstructure:"check-shadowing"`
	Settings       map[string]map[string]interface{}

	Enable     []string
	Disable    []string
	EnableAll  bool `mapstructure:"enable-all"`
	DisableAll bool `mapstructure:"disable-all"`
}

func (cfg GovetSettings) Validate() error {
	if cfg.EnableAll && cfg.DisableAll {
		return errors.New("enable-all and disable-all can't be combined")
	}
	if cfg.EnableAll && len(cfg.Enable) != 0 {
		return errors.New("enable-all and enable can't be combined")
	}
	if cfg.DisableAll && len(cfg.Disable) != 0 {
		return errors.New("disable-all and disable can't be combined")
	}
	return nil
}

type ErrcheckSettings struct {
	CheckTypeAssertions bool   `mapstructure:"check-type-assertions"`
	CheckAssignToBlank  bool   `mapstructure:"check-blank"`
	Ignore              string `mapstructure:"ignore"`
	Exclude             string `mapstructure:"exclude"`
}

type LllSettings struct {
	LineLength int `mapstructure:"line-length"`
	TabWidth   int `mapstructure:"tab-width"`
}

type UnparamSettings struct {
	CheckExported bool `mapstructure:"check-exported"`
	Algo          string
}

type NakedretSettings struct {
	MaxFuncLines int `mapstructure:"max-func-lines"`
}

type PreallocSettings struct {
	Simple     bool
	RangeLoops bool `mapstructure:"range-loops"`
	ForLoops   bool `mapstructure:"for-loops"`
}

type GodoxSettings struct {
	Keywords []string
}

type DogsledSettings struct {
	MaxBlankIdentifiers int `mapstructure:"max-blank-identifiers"`
}

type GocognitSettings struct {
	MinComplexity int `mapstructure:"min-complexity"`
}

type WSLSettings struct {
	StrictAppend                     bool `mapstructure:"strict-append"`
	AllowAssignAndCallCuddle         bool `mapstructure:"allow-assign-and-call"`
	AllowMultiLineAssignCuddle       bool `mapstructure:"allow-multiline-assign"`
	AllowCuddleDeclaration           bool `mapstructure:"allow-cuddle-declarations"`
	AllowTrailingComment             bool `mapstructure:"allow-trailing-comment"`
	AllowSeparatedLeadingComment     bool `mapstructure:"allow-separated-leading-comment"`
	ForceCuddleErrCheckAndAssign     bool `mapstructure:"force-err-cuddling"`
	ForceCaseTrailingWhitespaceLimit int  `mapstructure:"force-case-trailing-whitespace"`
}

type GodotSettings struct {
	CheckAll bool `mapstructure:"check-all"`
}

type TestpackageSettings struct {
	SkipRegexp string `mapstructure:"skip-regexp"`
}

type NestifSettings struct {
	MinComplexity int `mapstructure:"min-complexity"`
}

//nolint:gomnd
var defaultLintersSettings = LintersSettings{
	Lll: LllSettings{
		LineLength: 120,
		TabWidth:   1,
	},
	Unparam: UnparamSettings{
		Algo: "cha",
	},
	Nakedret: NakedretSettings{
		MaxFuncLines: 30,
	},
	Prealloc: PreallocSettings{
		Simple:     true,
		RangeLoops: true,
		ForLoops:   false,
	},
	Gocritic: GocriticSettings{
		SettingsPerCheck: map[string]GocriticCheckSettings{},
	},
	Godox: GodoxSettings{
		Keywords: []string{},
	},
	Dogsled: DogsledSettings{
		MaxBlankIdentifiers: 2,
	},
	Gocognit: GocognitSettings{
		MinComplexity: 30,
	},
	WSL: WSLSettings{
		StrictAppend:                     true,
		AllowAssignAndCallCuddle:         true,
		AllowMultiLineAssignCuddle:       true,
		AllowCuddleDeclaration:           false,
		AllowTrailingComment:             false,
		AllowSeparatedLeadingComment:     false,
		ForceCuddleErrCheckAndAssign:     false,
		ForceCaseTrailingWhitespaceLimit: 0,
	},
	Testpackage: TestpackageSettings{
		SkipRegexp: `(export|internal)_test\.go`,
	},
	Nestif: NestifSettings{
		MinComplexity: 5,
	},
}

type CustomLinterSettings struct {
	Path        string
	Description string
	OriginalURL string `mapstructure:"original-url"`
}

type Linters struct {
	Enable     []string
	Disable    []string
	EnableAll  bool `mapstructure:"enable-all"`
	DisableAll bool `mapstructure:"disable-all"`
	Fast       bool

	Presets []string
}

type ExcludeRule struct {
	Linters []string
	Path    string
	Text    string
	Source  string
}

func validateOptionalRegex(value string) error {
	if value == "" {
		return nil
	}
	_, err := regexp.Compile(value)
	return err
}

func (e ExcludeRule) Validate() error {
	if err := validateOptionalRegex(e.Path); err != nil {
		return fmt.Errorf("invalid path regex: %v", err)
	}
	if err := validateOptionalRegex(e.Text); err != nil {
		return fmt.Errorf("invalid text regex: %v", err)
	}
	if err := validateOptionalRegex(e.Source); err != nil {
		return fmt.Errorf("invalid source regex: %v", err)
	}
	nonBlank := 0
	if len(e.Linters) > 0 {
		nonBlank++
	}
	if e.Path != "" {
		nonBlank++
	}
	if e.Text != "" {
		nonBlank++
	}
	if e.Source != "" {
		nonBlank++
	}
	const minConditionsCount = 2
	if nonBlank < minConditionsCount {
		return errors.New("at least 2 of (text, source, path, linters) should be set")
	}
	return nil
}

type Issues struct {
	IncludeDefaultExcludes []string      `mapstructure:"include"`
	ExcludeCaseSensitive   bool          `mapstructure:"exclude-case-sensitive"`
	ExcludePatterns        []string      `mapstructure:"exclude"`
	ExcludeRules           []ExcludeRule `mapstructure:"exclude-rules"`
	UseDefaultExcludes     bool          `mapstructure:"exclude-use-default"`

	MaxIssuesPerLinter int `mapstructure:"max-issues-per-linter"`
	MaxSameIssues      int `mapstructure:"max-same-issues"`

	DiffFromRevision  string `mapstructure:"new-from-rev"`
	DiffPatchFilePath string `mapstructure:"new-from-patch"`
	Diff              bool   `mapstructure:"new"`

	NeedFix bool `mapstructure:"fix"`
}

type Config struct {
	Run Run

	Output struct {
		Format              string
		Color               string
		PrintIssuedLine     bool `mapstructure:"print-issued-lines"`
		PrintLinterName     bool `mapstructure:"print-linter-name"`
		UniqByLine          bool `mapstructure:"uniq-by-line"`
		PrintWelcomeMessage bool `mapstructure:"print-welcome"`
	}

	LintersSettings LintersSettings `mapstructure:"linters-settings"`
	Linters         Linters
	Issues          Issues

	InternalTest bool // Option is used only for testing golangci-lint code, don't use it
}

func NewDefault() *Config {
	return &Config{
		LintersSettings: defaultLintersSettings,
	}
}<|MERGE_RESOLUTION|>--- conflicted
+++ resolved
@@ -82,12 +82,8 @@
 		Why:     "Too many false-positives for parametrized shell calls",
 	},
 	{
-<<<<<<< HEAD
 		ID:      "EXC0008",
-		Pattern: "G104",
-=======
 		Pattern: "(G104|G307)",
->>>>>>> dfb22785
 		Linter:  "gosec",
 		Why:     "Duplicated errcheck checks",
 	},
